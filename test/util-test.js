--- conflicted
+++ resolved
@@ -1,14 +1,7 @@
-<<<<<<< HEAD
 var common = require("./common"),
     assert = require("chai").assert,
-    util = common.requireSrc("./lib/util"),
-    graph = common.requireSrc("./lib/graph");
-=======
-var util = require("../lib/util"),
+    util = require("../lib/util"),
     graph = require("../lib/graph");
-
-require("./common");
->>>>>>> 482131a4
 
 describe("util.sum", function() {
   it("returns the sum of all elements in the array", function() {
@@ -18,53 +11,4 @@
   it("returns 0 if there are no elements in the array", function() {
     assert.equal(util.sum([]), 0);
   });
-<<<<<<< HEAD
-=======
-});
-
-describe("util.components", function() {
-  it("returns all nodes in a connected graph", function() {
-    var g = graph();
-    [1, 2, 3].forEach(function(u) { g.addNode(u); });
-    g.addEdge("A", 1, 2);
-    g.addEdge("B", 2, 3);
-    var cmpts = util.components(g);
-    assert.deepEqual(cmpts.map(function(cmpt) { return cmpt.sort(); }),
-                     [[1, 2, 3]]);
-  });
-
-  it("returns maximal subsets of connected nodes", function() {
-    var g = graph();
-    [1, 2, 3, 4, 5, 6].forEach(function(u) { g.addNode(u); });
-    g.addEdge("A", 1, 2);
-    g.addEdge("B", 2, 3);
-    g.addEdge("C", 4, 5);
-
-    var cmpts = util.components(g).sort(function(x, y) { return y.length - x.length; });
-    assert.deepEqual(cmpts.map(function(cmpt) { return cmpt.sort(); }),
-                     [[1, 2, 3], [4, 5], [6]]);
-  });
-});
-
-describe("util.prim", function() {
-  it("returns a deterministic minimal spanning tree", function() {
-    var g = graph();
-    [1, 2, 3, 4].forEach(function(u) { g.addNode(u); });
-    g.addEdge("12", 1, 2);
-    g.addEdge("13", 1, 3);
-    g.addEdge("24", 2, 4);
-    g.addEdge("34", 3, 4);
-    var weights = { 12: 1, 13: 2, 24: 3, 34: 4 };
-
-    var st = util.prim(g, function(u, v) { return weights[[u,v].sort().join("")]; });
-    Object.keys(st).forEach(function(x) { st[x].sort(); });
-    assert.deepEqual({1: [2, 3], 2: [1, 4], 3: [1], 4: [2]}, st);
-  });
-
-  it("returns a single field for a single node graph", function() {
-    var g = graph();
-    g.addNode(1);
-    assert.deepEqual({1: []}, util.prim(g));
-  });
->>>>>>> 482131a4
 });
--- conflicted
+++ resolved
@@ -1,22 +1,12 @@
 /* jshint -W079 */
 var util = require("./util"),
     acyclic = require("./acyclic"),
-<<<<<<< HEAD
+    initRank = require("./rank/initRank"),
     simplex = require("./rank/simplex"),
     components = require("graphlib").alg.components,
     filter = require("graphlib").filter,
-    PriorityQueue = require("cp-data").PriorityQueue,
     Set = require("cp-data").Set,
     Digraph = require("graphlib").Digraph;
-
-module.exports = rank;
-
-function rank(g, useSimplex) {
-=======
-    initRank = require("./rank/initRank"),
-    components = require("graphlib").alg.components,
-    filter = require("graphlib").filter,
-    Set = require("cp-data").Set;
 
 module.exports = rank;
 
@@ -30,8 +20,7 @@
  *  * Input graph must be acyclic
  *  * Each edge in the input graph must have an assigned 'minLen' attribute
  */
-function rank(g) {
->>>>>>> 005b2e77
+function rank(g, useSimplex) {
   var reduced = combineRanks(g.filterNodes(util.filterNonSubgraphs(g)));
 
   initRank(reduced);
